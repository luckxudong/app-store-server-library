// Copyright (c) 2023 Apple Inc. Licensed under MIT License.

import fetch from 'node-fetch';
import { CheckTestNotificationResponse, CheckTestNotificationResponseValidator } from './models/CheckTestNotificationResponse';
import { ConsumptionRequest } from './models/ConsumptionRequest';
import { Environment } from './models/Environment';
import { ExtendRenewalDateRequest } from './models/ExtendRenewalDateRequest';
import { ExtendRenewalDateResponse, ExtendRenewalDateResponseValidator } from './models/ExtendRenewalDateResponse';
import { HistoryResponse, HistoryResponseValidator } from './models/HistoryResponse';
import { MassExtendRenewalDateRequest } from './models/MassExtendRenewalDateRequest';
import { MassExtendRenewalDateResponse, MassExtendRenewalDateResponseValidator } from './models/MassExtendRenewalDateResponse';
import { MassExtendRenewalDateStatusResponse, MassExtendRenewalDateStatusResponseValidator } from './models/MassExtendRenewalDateStatusResponse';
import { OrderLookupResponse, OrderLookupResponseValidator } from './models/OrderLookupResponse';
import { RefundHistoryResponse, RefundHistoryResponseValidator } from './models/RefundHistoryResponse';
import { SendTestNotificationResponse, SendTestNotificationResponseValidator } from './models/SendTestNotificationResponse';
import { StatusResponse, StatusResponseValidator } from './models/StatusResponse';
import { TransactionHistoryRequest } from './models/TransactionHistoryRequest';
import { TransactionInfoResponse, TransactionInfoResponseValidator } from './models/TransactionInfoResponse';
import { Validator } from './models/Validator';
import { Status } from './models/Status';
export { SignedDataVerifier as SignedJWTVerifier } from './jwt_verification'
export { ReceiptUtility } from './receipt_utility'
export { AccountTenure } from "./models/AccountTenure"
export { AutoRenewStatus } from './models/AutoRenewStatus'
export { CheckTestNotificationResponse } from './models/CheckTestNotificationResponse'
export { ConsumptionRequest } from './models/ConsumptionRequest'
export { ConsumptionStatus } from './models/ConsumptionStatus'
export { Data } from './models/Data'
export { DeliveryStatus } from './models/DeliveryStatus'
export { Environment } from './models/Environment'
export { ExpirationIntent } from './models/ExpirationIntent'
export { ExtendReasonCode } from './models/ExtendReasonCode'
export { ExtendRenewalDateRequest } from './models/ExtendRenewalDateRequest'
export { ExtendRenewalDateResponse } from './models/ExtendRenewalDateResponse'
export { SendAttemptResult } from './models/SendAttemptResult'
export { SendAttemptItem } from './models/SendAttemptItem'
export { HistoryResponse } from './models/HistoryResponse'
export { InAppOwnershipType } from './models/InAppOwnershipType'
export { JWSRenewalInfoDecodedPayload } from './models/JWSRenewalInfoDecodedPayload'
export { JWSTransactionDecodedPayload } from './models/JWSTransactionDecodedPayload'
export { LastTransactionsItem } from './models/LastTransactionsItem'
export { LifetimeDollarsPurchased } from './models/LifetimeDollarsPurchased'
export { LifetimeDollarsRefunded } from './models/LifetimeDollarsRefunded'
export { MassExtendRenewalDateRequest } from './models/MassExtendRenewalDateRequest'
export { MassExtendRenewalDateResponse } from './models/MassExtendRenewalDateResponse'
export { MassExtendRenewalDateStatusResponse } from './models/MassExtendRenewalDateStatusResponse'
export { NotificationHistoryRequest } from './models/NotificationHistoryRequest'
export { NotificationHistoryResponse } from './models/NotificationHistoryResponse'
export { NotificationHistoryResponseItem } from './models/NotificationHistoryResponseItem'
export { NotificationTypeV2 } from './models/NotificationTypeV2'
export { OfferType } from './models/OfferType'
export { OrderLookupResponse } from './models/OrderLookupResponse'
export { OrderLookupStatus } from './models/OrderLookupStatus'
export { Platform } from './models/Platform'
export { PlayTime } from './models/PlayTime'
export { PriceIncreaseStatus } from './models/PriceIncreaseStatus'
export { RefundHistoryResponse } from './models/RefundHistoryResponse'
export { ResponseBodyV2 } from './models/ResponseBodyV2'
export { ResponseBodyV2DecodedPayload } from './models/ResponseBodyV2DecodedPayload'
export { RevocationReason } from './models/RevocationReason'
export { SendTestNotificationResponse } from './models/SendTestNotificationResponse'
export { Status } from './models/Status'
export { StatusResponse } from './models/StatusResponse'
export { SubscriptionGroupIdentifierItem } from './models/SubscriptionGroupIdentifierItem'
export { Subtype } from './models/Subtype'
export { Summary } from './models/Summary'
export { TransactionHistoryRequest, Order, ProductType } from './models/TransactionHistoryRequest'
export { TransactionInfoResponse } from './models/TransactionInfoResponse'
export { TransactionReason } from './models/TransactionReason'
export { Type } from './models/Type'
export { UserStatus } from './models/UserStatus'
export { PromotionalOfferSignatureCreator } from './promotional_offer'
export { DecodedSignedData } from './models/DecodedSignedData'
export { AppTransaction } from './models/AppTransaction'

import jsonwebtoken = require('jsonwebtoken');
import { NotificationHistoryRequest } from './models/NotificationHistoryRequest';
import { NotificationHistoryResponse, NotificationHistoryResponseValidator } from './models/NotificationHistoryResponse';

export class AppStoreServerAPIClient {
    private static PRODUCTION_URL = "https://api.storekit.itunes.apple.com";
    private static SANDBOX_URL = "https://api.storekit-sandbox.itunes.apple.com";
    private static USER_AGENT = "app-store-server-library/node/0.1";

    private issueId: string
    private keyId: string
    private signingKey: string
    private bundleId: string
    private urlBase: string

    /**
     * Create an App Store Server API client
     * @param signingKey Your private key downloaded from App Store Connect
     * @param keyId Your private key ID from App Store Connect
     * @param issuerId Your issuer ID from the Keys page in App Store Connect
     * @param bundleId Your app’s bundle ID
     * @param environment The environment to target
     */
    public constructor(signingKey: string, keyId: string, issuerId: string, bundleId: string, environment: Environment) {
        this.issueId = issuerId
        this.keyId = keyId
        this.bundleId = bundleId
        this.signingKey = signingKey
        this.urlBase = environment === "Sandbox" ? AppStoreServerAPIClient.SANDBOX_URL : AppStoreServerAPIClient.PRODUCTION_URL
    }

    protected async makeRequest<T>(path: string, method: string, queryParameters: { [key: string]: [string]}, body: object | null, validator: Validator<T> | null): Promise<T> {
        const headers: { [key: string]: string } = {
            'User-Agent': AppStoreServerAPIClient.USER_AGENT,
            'Authorization': 'Bearer ' + this.createBearerToken(),
            'Accept': 'application/json',
        }
        const parsedQueryParameters = new URLSearchParams(queryParameters)
        let stringBody = undefined
        if (body != null) {
            stringBody = JSON.stringify(body)
            headers['Content-Type'] = 'application/json'
        }

        const response = await fetch(this.urlBase + path + '?' + parsedQueryParameters, {
            method: method,
            body: stringBody,
            headers: headers
        })

        if(response.ok) {
            // Success
            if (validator == null) {
                return null as T
            }

            const responseBody = await response.json()

            if (!validator.validate(responseBody)) {
                throw new Error("Unexpected response body format")
            }

            return responseBody
        }

        try {
            const responseBody = await response.json()
            const errorCode = responseBody['errorCode']

            if (Object.values(APIError).includes(errorCode)) {
                throw new APIException(response.status, errorCode as APIError)
            }

            throw new APIException(response.status)
        } catch (e) {
            if (e instanceof APIException) {
                throw e
            }

            throw new APIException(response.status)
        }
    }

    /**
     * Uses a subscription’s product identifier to extend the renewal date for all of its eligible active subscribers.
     *
     * @param massExtendRenewalDateRequest The request body for extending a subscription renewal date for all of its active subscribers.
     * @return A response that indicates the server successfully received the subscription-renewal-date extension request.
     * @throws APIException If a response was returned indicating the request could not be processed
     * {@link https://developer.apple.com/documentation/appstoreserverapi/extend_subscription_renewal_dates_for_all_active_subscribers Extend Subscription Renewal Dates for All Active Subscribers}
     */
    public async extendRenewalDateForAllActiveSubscribers(massExtendRenewalDateRequest: MassExtendRenewalDateRequest): Promise<MassExtendRenewalDateResponse> {
        return await this.makeRequest("/inApps/v1/subscriptions/extend/mass/", "POST", {}, massExtendRenewalDateRequest, new MassExtendRenewalDateResponseValidator());
    }

    /**
     * Extends the renewal date of a customer’s active subscription using the original transaction identifier.
     *
     * @param originalTransactionId    The original transaction identifier of the subscription receiving a renewal date extension.
     * @param extendRenewalDateRequest The request body containing subscription-renewal-extension data.
     * @return A response that indicates whether an individual renewal-date extension succeeded, and related details.
     * @throws APIException If a response was returned indicating the request could not be processed
     * {@link https://developer.apple.com/documentation/appstoreserverapi/extend_a_subscription_renewal_date Extend a Subscription Renewal Date}
     */
    public async extendSubscriptionRenewalDate(originalTransactionId: string, extendRenewalDateRequest: ExtendRenewalDateRequest): Promise<ExtendRenewalDateResponse> {
        return await this.makeRequest<ExtendRenewalDateResponse>("/inApps/v1/subscriptions/extend/" + originalTransactionId, "PUT", {}, extendRenewalDateRequest, new ExtendRenewalDateResponseValidator());
    }

    /**
     * Get the statuses for all of a customer’s auto-renewable subscriptions in your app.
     *
     * @param transactionId The identifier of a transaction that belongs to the customer, and which may be an original transaction identifier.
     * @param status An optional filter that indicates the status of subscriptions to include in the response. Your query may specify more than one status query parameter.
     * @return A response that contains status information for all of a customer’s auto-renewable subscriptions in your app.
     * @throws APIException If a response was returned indicating the request could not be processed
     * {@link https://developer.apple.com/documentation/appstoreserverapi/get_all_subscription_statuses Get All Subscription Statuses}
     */
    public async getAllSubscriptionStatuses(transactionId: string, status: [Status] | undefined = undefined): Promise<StatusResponse> {
        const queryParameters: { [key: string]: [string]} = {}
        if (status != null) {
            queryParameters["status"] = status.map(s => s.toString()) as [string];
        }

        return await this.makeRequest("/inApps/v1/subscriptions/" + transactionId, "GET", queryParameters, null, new StatusResponseValidator());
    }

    /**
     * Get a paginated list of all of a customer’s refunded in-app purchases for your app.
     *
     * @param transactionId The identifier of a transaction that belongs to the customer, and which may be an original transaction identifier.
     * @param revision              A token you provide to get the next set of up to 20 transactions. All responses include a revision token. Use the revision token from the previous RefundHistoryResponse.
     * @return A response that contains status information for all of a customer’s auto-renewable subscriptions in your app.
     * @throws APIException If a response was returned indicating the request could not be processed
     * {@link https://developer.apple.com/documentation/appstoreserverapi/get_refund_history Get Refund History}
     */
    public async getRefundHistory(transactionId: string, revision: string | null): Promise<RefundHistoryResponse> {
        const queryParameters: { [key: string]: [string]} = {}
        if (revision !== null) {
            queryParameters["revision"] = [revision];
        }

        return await this.makeRequest("/inApps/v2/refund/lookup/" + transactionId, "GET", queryParameters, null, new RefundHistoryResponseValidator());
    }

    /**
     * Checks whether a renewal date extension request completed, and provides the final count of successful or failed extensions.
     *
     * @param requestIdentifier The UUID that represents your request to the Extend Subscription Renewal Dates for All Active Subscribers endpoint.
     * @param productId         The product identifier of the auto-renewable subscription that you request a renewal-date extension for.
     * @return A response that indicates the current status of a request to extend the subscription renewal date to all eligible subscribers.
     * @throws APIException If a response was returned indicating the request could not be processed
     * {@link https://developer.apple.com/documentation/appstoreserverapi/get_status_of_subscription_renewal_date_extensions Get Status of Subscription Renewal Date Extensions}
     */
    public async getStatusOfSubscriptionRenewalDateExtensions(requestIdentifier: string, productId: string): Promise<MassExtendRenewalDateStatusResponse> {
        return await this.makeRequest("/inApps/v1/subscriptions/extend/mass/" + productId + "/" + requestIdentifier, "GET", {}, null, new MassExtendRenewalDateStatusResponseValidator());
    }

    /**
     * Check the status of the test App Store server notification sent to your server.
     *
     * @param testNotificationToken The test notification token received from the Request a Test Notification endpoint
     * @return A response that contains the contents of the test notification sent by the App Store server and the result from your server.
     * @throws APIException If a response was returned indicating the request could not be processed
     * {@link https://developer.apple.com/documentation/appstoreserverapi/get_test_notification_status Get Test Notification Status}
     */
    public async getTestNotificationStatus(testNotificationToken: string): Promise<CheckTestNotificationResponse> {
        return await this.makeRequest("/inApps/v1/notifications/test/" + testNotificationToken, "GET", {}, null, new CheckTestNotificationResponseValidator());
    }

    /**
     * Get a list of notifications that the App Store server attempted to send to your server.
     *
     * @param paginationToken An optional token you use to get the next set of up to 20 notification history records. All responses that have more records available include a paginationToken. Omit this parameter the first time you call this endpoint.
     * @param notificationHistoryRequest The request body that includes the start and end dates, and optional query constraints.
     * @return A response that contains the App Store Server Notifications history for your app.
     * @throws APIException If a response was returned indicating the request could not be processed
     * {@link https://developer.apple.com/documentation/appstoreserverapi/get_notification_histor Get Notification History}
     */
    public async getNotificationHistory(paginationToken: string | null, notificationHistoryRequest: NotificationHistoryRequest): Promise<NotificationHistoryResponse> {
        const queryParameters: { [key: string]: [string]} = {}
        if (paginationToken != null) {
            queryParameters["paginationToken"] = [paginationToken];
        }
        return await this.makeRequest("/inApps/v1/notifications/history", "POST", queryParameters, notificationHistoryRequest, new NotificationHistoryResponseValidator());
    }

    /**
     * Get a customer’s in-app purchase transaction history for your app.
     *
     * @param transactionId The identifier of a transaction that belongs to the customer, and which may be an original transaction identifier.
     * @param revision              A token you provide to get the next set of up to 20 transactions. All responses include a revision token. Note: For requests that use the revision token, include the same query parameters from the initial request. Use the revision token from the previous HistoryResponse.
     * @return A response that contains the customer’s transaction history for an app.
     * @throws APIException If a response was returned indicating the request could not be processed
     * {@link https://developer.apple.com/documentation/appstoreserverapi/get_transaction_history Get Transaction History}
     */
    public async getTransactionHistory(transactionId: string, revision: string | null, transactionHistoryRequest: TransactionHistoryRequest): Promise<HistoryResponse> {
        const queryParameters: { [key: string]: [string]} = {}
        if (revision != null) {
            queryParameters["revision"] = [revision];
        }
        if (transactionHistoryRequest.startDate) {
            queryParameters["startDate"] = [transactionHistoryRequest.startDate.toString()];
        }
        if (transactionHistoryRequest.endDate) {
            queryParameters["endDate"] = [transactionHistoryRequest.endDate.toString()];
        }
        if (transactionHistoryRequest.productIds) {
            queryParameters["productId"] = transactionHistoryRequest.productIds;
        }
        if (transactionHistoryRequest.productTypes) {
            queryParameters["productType"] = transactionHistoryRequest.productTypes;
        }
        if (transactionHistoryRequest.sort) {
            queryParameters["sort"] = [transactionHistoryRequest.sort];
        }
        if (transactionHistoryRequest.subscriptionGroupIdentifiers) {
            queryParameters["subscriptionGroupIdentifier"] = transactionHistoryRequest.subscriptionGroupIdentifiers;
        }
        if (transactionHistoryRequest.inAppOwnershipType) {
            queryParameters["inAppOwnershipType"] = [transactionHistoryRequest.inAppOwnershipType];
        }
        if (transactionHistoryRequest.revoked) {
            queryParameters["revoked"] = [transactionHistoryRequest.revoked.toString()];
        }
        return await this.makeRequest("/inApps/v1/history/" + transactionId, "GET", queryParameters, null, new HistoryResponseValidator());
    }

    /**
     * Get information about a single transaction for your app.
     *
     * @param transactionId The identifier of a transaction that belongs to the customer, and which may be an original transaction identifier.
     * @return A response that contains signed transaction information for a single transaction.
     * @throws APIException If a response was returned indicating the request could not be processed
     * {@link https://developer.apple.com/documentation/appstoreserverapi/get_transaction_info Get Transaction Info}
     */
    public async getTransactionInfo(transactionId: string): Promise<TransactionInfoResponse> {
        return await this.makeRequest("/inApps/v1/transactions/" + transactionId, "GET", {}, null, new TransactionInfoResponseValidator());
    }

    /**
     * Get a customer’s in-app purchases from a receipt using the order ID.
     *
     * @param orderId The order ID for in-app purchases that belong to the customer.
     * @return A response that includes the order lookup status and an array of signed transactions for the in-app purchases in the order.
     * @throws APIException If a response was returned indicating the request could not be processed
     * {@link https://developer.apple.com/documentation/appstoreserverapi/look_up_order_id Look Up Order ID}
     */
    public async lookUpOrderId(orderId: string): Promise<OrderLookupResponse> {
        return await this.makeRequest("/inApps/v1/lookup/" + orderId, "GET", {}, null, new OrderLookupResponseValidator());
    }

    /**
     * Ask App Store Server Notifications to send a test notification to your server.
     *
     * @return A response that contains the test notification token.
     * @throws APIException If a response was returned indicating the request could not be processed
     * {@link https://developer.apple.com/documentation/appstoreserverapi/request_a_test_notification Request a Test Notification}
     */
    public async requestTestNotification(): Promise<SendTestNotificationResponse> {
        return await this.makeRequest("/inApps/v1/notifications/test", "POST", {}, null, new SendTestNotificationResponseValidator());
    }

    /**
     * Send consumption information about a consumable in-app purchase to the App Store after your server receives a consumption request notification.
     *
     * @param transactionId The transaction identifier for which you’re providing consumption information. You receive this identifier in the CONSUMPTION_REQUEST notification the App Store sends to your server.
     * @param consumptionRequest    The request body containing consumption information.
     * @throws APIException If a response was returned indicating the request could not be processed
     * {@link https://developer.apple.com/documentation/appstoreserverapi/send_consumption_information Send Consumption Information}
     */
    public async sendConsumptionData(transactionId: string, consumptionRequest: ConsumptionRequest): Promise<void> {
        await this.makeRequest("/inApps/v1/transactions/consumption/" + transactionId, "PUT", {}, consumptionRequest, null);
    }

    private createBearerToken(): string {
        const payload = {
            bid: this.bundleId
        }
        return jsonwebtoken.sign(payload, this.signingKey, { algorithm: 'ES256', keyid: this.keyId, issuer: this.issueId, audience: 'appstoreconnect-v1', expiresIn: '5m'});
    }
}


export class APIException extends Error {
    public httpStatusCode: number
    public apiError: APIError | null

    constructor(httpStatusCode: number, apiError: APIError | null = null) {
        super()
        this.httpStatusCode = httpStatusCode
        this.apiError = apiError
    }
}

/**
 * Error codes that App Store Server API responses return.
 * 
 * {@link https://developer.apple.com/documentation/appstoreserverapi/error_codes Error codes}
 */
export enum APIError {
    /**
     * An error that indicates an invalid request.
     * 
     * {@link https://developer.apple.com/documentation/appstoreserverapi/generalbadrequesterror GeneralBadRequestError}
     */
    GENERAL_BAD_REQUEST = 4000000,

    /**
     * An error that indicates an invalid app identifier.
     * 
     * {@link https://developer.apple.com/documentation/appstoreserverapi/invalidappidentifiererror InvalidAppIdentifierError}
     */
    INVALID_APP_IDENTIFIER = 4000002,

    /**
     * An error that indicates an invalid request revision.
     * 
     * {@link https://developer.apple.com/documentation/appstoreserverapi/invalidrequestrevisionerror InvalidRequestRevisionError}
     */
    INVALID_REQUEST_REVISION = 4000005,

    /**
     * An error that indicates an invalid transaction identifier.
     * 
     * {@link https://developer.apple.com/documentation/appstoreserverapi/invalidtransactioniderror InvalidTransactionIdError}
     */
    INVALID_TRANSACTION_ID = 4000006,

    /**
     * An error that indicates an invalid original transaction identifier.
     * 
     * {@link https://developer.apple.com/documentation/appstoreserverapi/invalidoriginaltransactioniderror InvalidOriginalTransactionIdError}
     */
    INVALID_ORIGINAL_TRANSACTION_ID = 4000008,

    /**
     * An error that indicates an invalid extend-by-days value.
     * 
     * {@link https://developer.apple.com/documentation/appstoreserverapi/invalidextendbydayserror InvalidExtendByDaysError}
     */
    INVALID_EXTEND_BY_DAYS = 4000009,

    /**
     * An error that indicates an invalid reason code.
     * 
     * {@link https://developer.apple.com/documentation/appstoreserverapi/invalidextendreasoncodeerror InvalidExtendReasonCodeError}
     */
    INVALID_EXTEND_REASON_CODE = 4000010,

    /**
     * An error that indicates an invalid request identifier.
     * 
     * {@link https://developer.apple.com/documentation/appstoreserverapi/invalidrequestidentifiererror InvalidRequestIdentifierError}
     */
    INVALID_IDENTIFIER = 4000011,

    /**
     * An error that indicates that the start date is earlier than the earliest allowed date.
     * 
     * {@link https://developer.apple.com/documentation/appstoreserverapi/startdatetoofarinpasterror StartDateTooFarInPastError}
     */
    START_DATE_TOO_FAR_IN_PAST = 4000012,

    /**
     * An error that indicates that the end date precedes the start date, or the two dates are equal.
     * 
     * {@link https://developer.apple.com/documentation/appstoreserverapi/startdateafterenddateerror StartDateAfterEndDateError}
     */
    START_DATE_AFTER_END_DATE = 4000013,

    /**
     * An error that indicates the pagination token is invalid.
     * 
     * {@link https://developer.apple.com/documentation/appstoreserverapi/invalidpaginationtokenerror InvalidPaginationTokenError}
     */
    INVALID_PAGINATION_TOKEN = 4000014,

    /**
     * An error that indicates the start date is invalid.
     * 
     * {@link https://developer.apple.com/documentation/appstoreserverapi/invalidstartdateerror InvalidStartDateError}
     */
    INVALID_START_DATE = 4000015,

    /**
     * An error that indicates the end date is invalid.
     * 
     * {@link https://developer.apple.com/documentation/appstoreserverapi/invalidenddateerror InvalidEndDateError}
     */
    INVALID_END_DATE = 4000016,
    
    /**
     * An error that indicates the pagination token expired.
     * 
     * {@link https://developer.apple.com/documentation/appstoreserverapi/paginationtokenexpirederror PaginationTokenExpiredError}
     */
    PAGINATION_TOKEN_EXPIRED = 4000017,

    /**
     * An error that indicates the notification type or subtype is invalid.
     * 
     * {@link https://developer.apple.com/documentation/appstoreserverapi/invalidnotificationtypeerror InvalidNotificationTypeError}
     */
    INVALID_NOTIFICATION_TYPE = 4000018,

    /**
     * An error that indicates the request is invalid because it has too many constraints applied.
     * 
     * {@link https://developer.apple.com/documentation/appstoreserverapi/multiplefilterssuppliederror MultipleFiltersSuppliedError}
     */
    MULTIPLE_FILTERS_SUPPLIED = 4000019,

    /**
     * An error that indicates the test notification token is invalid.
     * 
     * {@link https://developer.apple.com/documentation/appstoreserverapi/invalidtestnotificationtokenerror InvalidTestNotificationTokenError}
     */
    INVALID_TEST_NOTIFICATION_TOKEN = 4000020,

    /**
     * An error that indicates an invalid sort parameter.
     * 
     * {@link https://developer.apple.com/documentation/appstoreserverapi/invalidsorterror InvalidSortError}
     */
    INVALID_SORT = 4000021,

    /**
     * An error that indicates an invalid product type parameter.
     * 
     * {@link https://developer.apple.com/documentation/appstoreserverapi/invalidproducttypeerror InvalidProductTypeError}
     */
    INVALID_PRODUCT_TYPE = 4000022,

    /**
     * An error that indicates the product ID parameter is invalid.
     * 
     * {@link https://developer.apple.com/documentation/appstoreserverapi/invalidproductiderror InvalidProductIdError}
     */
    INVALID_PRODUCT_ID = 4000023,

    /**
     * An error that indicates an invalid subscription group identifier.
     * 
     * {@link https://developer.apple.com/documentation/appstoreserverapi/invalidsubscriptiongroupidentifiererror InvalidSubscriptionGroupIdentifierError}
     */
    INVALID_SUBSCRIPTION_GROUP_IDENTIFIER = 4000024,

    /**
     * An error that indicates the query parameter exclude-revoked is invalid.
     * 
     * {@link https://developer.apple.com/documentation/appstoreserverapi/invalidexcluderevokederror InvalidExcludeRevokedError}
     * 
     * @deprecated
     */
    INVALID_EXCLUDE_REVOKED = 4000025,

    /**
     * An error that indicates an invalid in-app ownership type parameter.
     * 
     * {@link https://developer.apple.com/documentation/appstoreserverapi/invalidinappownershiptypeerror InvalidInAppOwnershipTypeError}
     */
    INVALID_IN_APP_OWNERSHIP_TYPE = 4000026,

    /**
     * An error that indicates a required storefront country code is empty.
     * 
     * {@link https://developer.apple.com/documentation/appstoreserverapi/invalidemptystorefrontcountrycodelisterror InvalidEmptyStorefrontCountryCodeListError}
     */
    INVALID_EMPTY_STOREFRONT_COUNTRY_CODE_LIST = 4000027,

    /**
     * An error that indicates a storefront code is invalid.
     * 
     * {@link https://developer.apple.com/documentation/appstoreserverapi/invalidstorefrontcountrycodeerror InvalidStorefrontCountryCodeError}
     */
    INVALID_STOREFRONT_COUNTRY_CODE = 4000028,

    /**
     * An error that indicates the revoked parameter contains an invalid value.
     * 
     * {@link https://developer.apple.com/documentation/appstoreserverapi/invalidrevokederror InvalidRevokedError}
     */
    INVALID_REVOKED = 4000030,

    /**
     * An error that indicates the status parameter is invalid.
     * 
     * {@link https://developer.apple.com/documentation/appstoreserverapi/invalidstatuserror InvalidStatusError}
     */
    INVALID_STATUS = 4000031,
<<<<<<< HEAD

    /**
     * An error that indicates the subscription doesn't qualify for a renewal-date extension due to its subscription state.
     * 
     * {@link https://developer.apple.com/documentation/appstoreserverapi/subscriptionextensionineligibleerror SubscriptionExtensionIneligibleError}
     */
=======
    INVALID_ACCOUNT_TENURE = 4000032,
    INVALID_APP_ACCOUNT_TOKEN = 4000033,
    INVALID_CONSUMPTION_STATUS = 4000034,
    INVALID_CUSTOMER_CONSENTED = 4000035,
    INVALID_DELIVERY_STATUS = 4000036,
    INVALID_LIFETIME_DOLLARS_PURCHASED = 4000037,
    INVALID_LIFETIME_DOLLARS_REFUNDED = 4000038,
    INVALID_PLATFORM = 4000039,
    INVALID_PLAY_TIME = 4000040,
    INVALID_SAMPLE_CONTENT_PROVIDED = 4000041,
    INVALID_USER_STATUS = 4000042,
    INVALID_TRANSACTION_NOT_CONSUMABLE = 4000043,
>>>>>>> dc5e2f5e
    SUBSCRIPTION_EXTENSION_INELIGIBLE = 4030004,

    /**
     * An error that indicates the subscription doesn’t qualify for a renewal-date extension because it has already received the maximum extensions.
     * 
     * {@link https://developer.apple.com/documentation/appstoreserverapi/subscriptionmaxextensionerror SubscriptionMaxExtensionError}
     */
    SUBSCRIPTION_MAX_EXTENSION = 4030005,

    /**
     * An error that indicates a subscription isn't directly eligible for a renewal date extension because the user obtained it through Family Sharing.
     * 
     * {@link https://developer.apple.com/documentation/appstoreserverapi/familysharedsubscriptionextensionineligibleerror FamilySharedSubscriptionExtensionIneligibleError}
     */
    FAMILY_SHARED_SUBSCRIPTION_EXTENSION_INELIGIBLE = 4030007,

    /**
     * An error that indicates the App Store account wasn’t found.
     * 
     * {@link https://developer.apple.com/documentation/appstoreserverapi/accountnotfounderror AccountNotFoundError}
     */
    ACCOUNT_NOT_FOUND = 4040001,

    /**
     * An error response that indicates the App Store account wasn’t found, but you can try again.
     * 
     * {@link https://developer.apple.com/documentation/appstoreserverapi/accountnotfoundretryableerror AccountNotFoundRetryableError}
     */
    ACCOUNT_NOT_FOUND_RETRYABLE = 4040002,

    /**
     * An error that indicates the app wasn’t found.
     * 
     * {@link https://developer.apple.com/documentation/appstoreserverapi/appnotfounderror AppNotFoundError}
     */
    APP_NOT_FOUND = 4040003,

    /**
     * An error response that indicates the app wasn’t found, but you can try again.
     * 
     * {@link https://developer.apple.com/documentation/appstoreserverapi/appnotfoundretryableerror AppNotFoundRetryableError}
     */
    APP_NOT_FOUND_RETRYABLE = 4040004,

    /**
     * An error that indicates an original transaction identifier wasn't found.
     * 
     * {@link https://developer.apple.com/documentation/appstoreserverapi/originaltransactionidnotfounderror OriginalTransactionIdNotFoundError}
     */
    ORIGINAL_TRANSACTION_ID_NOT_FOUND = 4040005,

    /**
     * An error response that indicates the original transaction identifier wasn’t found, but you can try again.
     * 
     * {@link https://developer.apple.com/documentation/appstoreserverapi/originaltransactionidnotfoundretryableerror OriginalTransactionIdNotFoundRetryableError}
     */
    ORIGINAL_TRANSACTION_ID_NOT_FOUND_RETRYABLE = 4040006,

    /**
     * An error that indicates that the App Store server couldn’t find a notifications URL for your app in this environment.
     * 
     * {@link https://developer.apple.com/documentation/appstoreserverapi/servernotificationurlnotfounderror ServerNotificationUrlNotFoundError}
     */
    SERVER_NOTIFICATION_URL_NOT_FOUND = 4040007,

    /**
     * An error that indicates that the test notification token is expired or the test notification status isn’t available.
     * 
     * {@link https://developer.apple.com/documentation/appstoreserverapi/testnotificationnotfounderror TestNotificationNotFoundError}
     */
    TEST_NOTIFICATION_NOT_FOUND = 4040008,

    /**
     * An error that indicates the server didn't find a subscription-renewal-date extension request for the request identifier and product identifier you provided.
     * 
     * {@link https://developer.apple.com/documentation/appstoreserverapi/statusrequestnotfounderror StatusRequestNotFoundError}
     */
    STATUS_REQUEST_NOT_FOUND = 4040009,

    /**
     * An error that indicates a transaction identifier wasn't found.
     * 
     * {@link https://developer.apple.com/documentation/appstoreserverapi/transactionidnotfounderror TransactionIdNotFoundError}
     */
    TRANSACTION_ID_NOT_FOUND = 4040010,

    /**
     * An error that indicates that the request exceeded the rate limit.
     * 
     * {@link https://developer.apple.com/documentation/appstoreserverapi/ratelimitexceedederror RateLimitExceededError}
     */
    RATE_LIMIT_EXCEEDED = 4290000,

    /**
     * An error that indicates a general internal error.
     * 
     * {@link https://developer.apple.com/documentation/appstoreserverapi/generalinternalerror GeneralInternalError}
     */
    GENERAL_INTERNAL = 5000000,

    /**
     * An error response that indicates an unknown error occurred, but you can try again.
     * 
     * {@link https://developer.apple.com/documentation/appstoreserverapi/generalinternalretryableerror GeneralInternalRetryableError}
     */
    GENERAL_INTERNAL_RETRYABLE = 5000001,
}<|MERGE_RESOLUTION|>--- conflicted
+++ resolved
@@ -563,14 +563,6 @@
      * {@link https://developer.apple.com/documentation/appstoreserverapi/invalidstatuserror InvalidStatusError}
      */
     INVALID_STATUS = 4000031,
-<<<<<<< HEAD
-
-    /**
-     * An error that indicates the subscription doesn't qualify for a renewal-date extension due to its subscription state.
-     * 
-     * {@link https://developer.apple.com/documentation/appstoreserverapi/subscriptionextensionineligibleerror SubscriptionExtensionIneligibleError}
-     */
-=======
     INVALID_ACCOUNT_TENURE = 4000032,
     INVALID_APP_ACCOUNT_TOKEN = 4000033,
     INVALID_CONSUMPTION_STATUS = 4000034,
@@ -583,7 +575,12 @@
     INVALID_SAMPLE_CONTENT_PROVIDED = 4000041,
     INVALID_USER_STATUS = 4000042,
     INVALID_TRANSACTION_NOT_CONSUMABLE = 4000043,
->>>>>>> dc5e2f5e
+
+    /**
+     * An error that indicates the subscription doesn't qualify for a renewal-date extension due to its subscription state.
+     * 
+     * {@link https://developer.apple.com/documentation/appstoreserverapi/subscriptionextensionineligibleerror SubscriptionExtensionIneligibleError}
+     */
     SUBSCRIPTION_EXTENSION_INELIGIBLE = 4030004,
 
     /**
